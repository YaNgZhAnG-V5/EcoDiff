--- conflicted
+++ resolved
@@ -12,13 +12,9 @@
 
 > **TL;DR:** A model-agnostic structural pruning framework that achieves up to 20% parameter reduction with minimal performance loss through differentiable mask learning and time step gradient checkpointing.
 
-<<<<<<< HEAD
+![teaser](images/teaser.png)
+
 ## Table of Contents 
-=======
-![teaser](images/teaser.png)
-
-## Table of Contents 📚
->>>>>>> 5b308f0f
 <details>
   <summary>Table of Contents</summary>
   <ol>
@@ -44,17 +40,7 @@
   </ol>
 </details>
 
-<<<<<<< HEAD
 ## Overview 
-
-EcoDiff introduces a model-agnostic structural pruning framework that learns differentiable masks to sparsify diffusion models. Key innovations include:
-
-- **Model-agnostic pruning** for various diffusion architectures
-- **Differentiable mask learning** allowing end-to-end optimization
-- **Time step gradient checkpointing** for memory-efficient training
-- **Up to 20% parameter reduction** with minimal performance loss
-=======
-## Overview 🚀
 ![method](images/method.png)
 
 EcoDiff introduces a model-agnostic structural pruning framework that learns differentiable masks to sparsify diffusion models. Key innovations include:
@@ -64,7 +50,6 @@
 - 🧵 **Time step gradient checkpointing** for memory-efficient training
 - 📉 **Up to 20% parameter reduction** with minimal performance loss
 
->>>>>>> 5b308f0f
 
 ## ⚙️ Installation 
 
